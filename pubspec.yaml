--- conflicted
+++ resolved
@@ -1,12 +1,7 @@
 name: flutter_naver_login
 description: A Flutter plugin for using the native Naver Login SDKs on Android and iOS.
-<<<<<<< HEAD
 version: 1.8.1
-homepage: https://github.com/peonani-jj/flutter_naver_login
-=======
-version: 1.8.0
 homepage: https://github.com/yoonjaepark/flutter_naver_login
->>>>>>> a1dd4b94
 
 environment:
   sdk: ">=2.12.0 <3.0.0"
